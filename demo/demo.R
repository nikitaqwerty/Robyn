--- conflicted
+++ resolved
@@ -334,11 +334,7 @@
   clusters = TRUE, # Set to TRUE to cluster similar models by ROAS. See ?robyn_clusters
   plot_pareto = TRUE, # Set to FALSE to deactivate plotting and saving model one-pagers
   plot_folder = robyn_object, # path for plots export
-<<<<<<< HEAD
-  export = TRUE # creates local files with results
-=======
   export = TRUE # this will create files locally
->>>>>>> f0824a31
 )
 print(OutputCollect)
 
