--- conflicted
+++ resolved
@@ -1,8 +1,5 @@
 from typing import Optional
-<<<<<<< HEAD
-=======
 from matplotlib import ticker
->>>>>>> bb39e92e
 import matplotlib.pyplot as plt
 import numpy as np
 from robyn.modeling.entities.pareto_result import ParetoResult
@@ -18,28 +15,6 @@
         self.adstock = adstock
         self.mmm_data = mmm_data
 
-<<<<<<< HEAD
-    def generate_waterfall(self, ax: Optional[plt.Axes] = None, baseline_level: int = 0) -> Optional[plt.Figure]:
-        """Generate waterfall chart showing response decomposition by predictor."""
-        # Get data for first model ID
-        plot_data = next(iter(self.pareto_result.plot_data_collect.values()))
-        waterfall_data = plot_data['plot2data']['plotWaterfallLoop'].copy()
-
-        # Get baseline variables
-        bvars = []
-        if self.mmm_data and hasattr(self.mmm_data.mmmdata_spec, 'prophet_vars'):
-            bvars = ['(Intercept)'] + self.mmm_data.mmmdata_spec.prophet_vars
-
-        # Transform baseline variables
-        waterfall_data.loc[waterfall_data['rn'].isin(bvars), 'rn'] = f'Baseline_L{baseline_level}'
-
-        # Group and summarize
-        waterfall_data = (waterfall_data.groupby('rn', as_index=False)
-                        .agg({
-                            'xDecompAgg': 'sum',
-                            'xDecompPerc': 'sum'
-                        }))
-=======
     def format_number(self, x: float, pos=None) -> str:
         """Format large numbers with K/M/B abbreviations.
         
@@ -59,9 +34,26 @@
         else:
             return f"{x:.1f}"    
 
-    def generate_waterfall(self, baseline_level: int = 0) -> plt.Figure:
-        """Generate waterfall chart showing response decomposition by predictor.
->>>>>>> bb39e92e
+        def generate_waterfall(self, ax: Optional[plt.Axes] = None, baseline_level: int = 0) -> Optional[plt.Figure]:
+        """Generate waterfall chart showing response decomposition by predictor."""
+        # Get data for first model ID
+        plot_data = next(iter(self.pareto_result.plot_data_collect.values()))
+        waterfall_data = plot_data['plot2data']['plotWaterfallLoop'].copy()
+
+        # Get baseline variables
+        bvars = []
+        if self.mmm_data and hasattr(self.mmm_data.mmmdata_spec, 'prophet_vars'):
+            bvars = ['(Intercept)'] + self.mmm_data.mmmdata_spec.prophet_vars
+
+        # Transform baseline variables
+        waterfall_data.loc[waterfall_data['rn'].isin(bvars), 'rn'] = f'Baseline_L{baseline_level}'
+
+        # Group and summarize
+        waterfall_data = (waterfall_data.groupby('rn', as_index=False)
+                        .agg({
+                            'xDecompAgg': 'sum',
+                            'xDecompPerc': 'sum'
+                        }))
         
         # Sort by percentage contribution
         waterfall_data = waterfall_data.sort_values('xDecompPerc', ascending=True)
