# Copyright (c) Meta Platforms, Inc. and its affiliates.

# This source code is licensed under the MIT license found in the
# LICENSE file in the root directory of this source tree.

# Includes function robyn_run, robyn_mmm, model_refit, model_decomp, calibrate_mmm, ridge_lambda

####################################################################
#' The major Robyn modelling function
#'
#' The \code{robyn_run()} function consumes output from \code{robyn_input()},
#' runs the \code{robyn_mmm()} functions and plots and collects the result.
#'
#' @inheritParams robyn_allocator
#' @inheritParams robyn_outputs
#' @param dt_hyper_fixed data.frame. Only provide when loading old model results.
#' It consumes hyperparameters from saved csv \code{pareto_hyperparameters.csv}.
#' @param refresh Boolean. Set to \code{TRUE} when used in \code{robyn_refresh()}.
#' @param lambda_control Numeric. From 0-1. Tunes ridge lambda between
#' lambda.min and lambda.1se.
#' @param seed Integer. For reproducible results when running nevergrad.
#' @param outputs Boolean. Process results with \code{robyn_outputs()}?
#' @param ... Additional parameters passed to \code{robyn_outputs()}.
#' @examples
#' \dontrun{
#' OutputCollect <- robyn_run(
#'   InputCollect = InputCollect,
#'   plot_folder = robyn_object,
#'   pareto_fronts = 3,
#'   plot_pareto = TRUE
#' )
#' }
#' @export
robyn_run <- function(InputCollect,
                      dt_hyper_fixed = NULL,
                      lambda_control = 1,
                      refresh = FALSE,
                      seed = 123L,
                      outputs = TRUE,
                      quiet = FALSE,
                      ...) {

  t0 <- Sys.time()

  #####################################
  #### Set local environment

  if (!"hyperparameters" %in% names(InputCollect)) {
    stop("Must provide 'hyperparameters' in robyn_inputs()'s output first")
  }

  init_msgs_run(InputCollect, refresh, quiet)

  #####################################
  #### Run robyn_mmm on set_trials

  hyper_fixed <- check_hyper_fixed(InputCollect, dt_hyper_fixed)
  OutputModels <- robyn_train(InputCollect, dt_hyper_fixed, lambda_control, refresh, seed, quiet)
  attr(OutputModels, "hyper_fixed") <- hyper_fixed
  attr(OutputModels, "refresh") <- refresh

  if (!outputs) {
    output <- OutputModels
  } else {
    output <- robyn_outputs(InputCollect, OutputModels, ...)
  }

  # Report total timing
  attr(output, "runTime") <- round(difftime(Sys.time(), t0, units = "mins"), 2)
  if (!quiet) message(paste("Total run time:", attr(output, "runTime"), "mins"))

  class(OutputModels) <- c("robyn_models", class(OutputModels))

  return(invisible(output))

}


####################################################################
#' Train Robyn Models
#'
#' The \code{robyn_train()} function consumes output from \code{robyn_input()}
#' and runs the \code{robyn_mmm()} on each trial.
#'
#' @inheritParams robyn_run
#' @examples
#' \dontrun{
#' OutputCollect <- robyn_train(
#'   InputCollect = InputCollect,
#'   dt_hyper_fixed = NULL,
#'   seed = 0
#' )
#' }
#' @export
robyn_train <- function(InputCollect, dt_hyper_fixed = NULL,
                        lambda_control = 1, refresh = FALSE,
                        seed = 123, quiet = FALSE) {

  hyper_fixed <- check_hyper_fixed(InputCollect, dt_hyper_fixed)

  if (!is.null(dt_hyper_fixed)) {

    ## Run robyn_mmm if using old model result tables

    dt_hyper_fixed <- as.data.table(dt_hyper_fixed)
    hypParamSamName <- hyper_names(adstock = InputCollect$adstock, all_media = InputCollect$all_media)
    hyperparameters_fixed <- lapply(dt_hyper_fixed[, hypParamSamName, with = FALSE], unlist)

    OutputModels <- list()
    OutputModels[[1]] <- robyn_mmm(
      hyper_collect = hyperparameters_fixed,
      InputCollect = InputCollect,
      lambda_fixed = dt_hyper_fixed$lambda,
      seed = seed,
      quiet = quiet
    )

    OutputModels[[1]]$trial <- 1
    OutputModels[[1]]$resultCollect$resultHypParam <- OutputModels[[1]]$resultCollect$resultHypParam[order(iterPar)]
    dt_IDs <- data.table(
      solID = dt_hyper_fixed$solID,
      iterPar = OutputModels[[1]]$resultCollect$resultHypParam$iterPar
    )
    OutputModels[[1]]$resultCollect$resultHypParam[dt_IDs, on = .(iterPar), "solID" := .(i.solID)]
    OutputModels[[1]]$resultCollect$xDecompAgg[dt_IDs, on = .(iterPar), "solID" := .(i.solID)]
    OutputModels[[1]]$resultCollect$xDecompVec[dt_IDs, on = .(iterPar), "solID" := .(i.solID)]
    OutputModels[[1]]$resultCollect$decompSpendDist[dt_IDs, on = .(iterPar), "solID" := .(i.solID)]

  } else {

    ## Run robyn_mmm on set_trials if hyperparameters are not all fixed

    check_parallel_msg(InputCollect)

    if (!quiet) message(paste(
      ">>> Start running", InputCollect$trials, "trials with",
      InputCollect$iterations, "iterations per trial each",
      ifelse(is.null(InputCollect$calibration_input), "with", "with calibration and"),
      InputCollect$nevergrad_algo, "nevergrad algorithm..."
    ))

    OutputModels <- list()

    for (ngt in 1:InputCollect$trials) {
      if (!quiet) message(paste("  Running trial", ngt, "of", InputCollect$trials))
      model_output <- robyn_mmm(
        hyper_collect = InputCollect$hyperparameters,
        InputCollect = InputCollect,
        lambda_control = lambda_control,
        refresh = refresh,
        seed = seed,
        quiet = quiet
      )
      check_coef0 <- any(model_output$resultCollect$decompSpendDist$decomp.rssd == Inf)
      if (check_coef0) {
        num_coef0_mod <- model_output$resultCollect$decompSpendDist[decomp.rssd == Inf, uniqueN(paste0(iterNG, "_", iterPar))]
        num_coef0_mod <- ifelse(num_coef0_mod > InputCollect$iterations, InputCollect$iterations, num_coef0_mod)
        if (!quiet) message("This trial contains ", num_coef0_mod, " iterations with all 0 media coefficient. Please reconsider your media variable choice if the pareto choices are unreasonable.
                  \nRecommendations are: \n1. increase hyperparameter ranges for 0-coef channels to give Robyn more freedom\n2. split media into sub-channels, and/or aggregate similar channels, and/or introduce other media\n3. increase trials to get more samples\n")
      }
      model_output["trial"] <- ngt
      OutputModels[[ngt]] <- model_output
    }
  }
  names(OutputModels) <- if (hyper_fixed) "trial1" else paste0("trial", 1:InputCollect$trials)
  return(OutputModels)
}

init_msgs_run <- function(InputCollect, refresh, quiet = FALSE) {
  if (!quiet) {
    message(sprintf(
      "Input data has %s %ss in total: %s to %s",
      nrow(InputCollect$dt_mod),
      InputCollect$intervalType,
      min(InputCollect$dt_mod$ds),
      max(InputCollect$dt_mod$ds)
    ))
    message(sprintf(
      "%s model is built on rolling window of %s %s: %s to %s",
      ifelse(!refresh, "Initial", "Refresh"),
      InputCollect$rollingWindowLength,
      InputCollect$intervalType,
      InputCollect$window_start,
      InputCollect$window_end
    ))
    if (refresh) {
      message("Rolling window moving forward: ", InputCollect$refresh_steps, " ", InputCollect$intervalType)
    }
  }
}

####################################################################
#' The core MMM function
#'
#' The \code{robyn_mmm()} function activates Nevergrad to generate samples of
#' hyperparameters, conducts media transformation within each loop, fits the
#' Ridge regression, calibrates the model optionally, decomposes responses
#' and collects the result. It's an inner function within \code{robyn_run()}.
#'
#' @inheritParams robyn_run
#' @inheritParams robyn_allocator
#' @param hyper_collect List. Containing hyperparameter bounds. Defaults to
#' \code{InputCollect$hyperparameters}.
#' @param iterations Integer. Number of iterations to run.
#' @param lambda.n Integer. Number of lambda cross-validation in \code{glmnet}.
#' Defaults to 100.
#' @param lambda_fixed Boolean. \code{lambda_fixed = TRUE} when inputting
#' old model results.
#' @export
robyn_mmm <- function(hyper_collect,
                      InputCollect,
                      iterations = InputCollect$iterations,
                      lambda.n = 100,
                      lambda_control = 1,
                      lambda_fixed = NULL,
                      refresh = FALSE,
                      seed = 123L,
                      quiet = FALSE) {

  if (reticulate::py_module_available("nevergrad")) {
    ng <- reticulate::import("nevergrad", delay_load = TRUE)
    if (is.integer(seed)) {
      np <- reticulate::import("numpy", delay_load = FALSE)
      np$random$seed(seed)
    }
  } else {
    stop("You must have nevergrad python library installed.")
  }

  ################################################
  #### Collect hyperparameters

  hypParamSamName <- hyper_names(adstock = InputCollect$adstock, all_media = InputCollect$all_media)
  hyper_fixed <- FALSE

  # Sort hyperparameter list by name (order matters)
  hyper_bound_list <- list()
  for (i in 1:length(hypParamSamName)) {
    hyper_bound_list[i] <- hyper_collect[hypParamSamName[i]]
    names(hyper_bound_list)[i] <- hypParamSamName[i]
  }

  # Get hyperparameters for Nevergrad
  hyper_which <- which(sapply(hyper_bound_list, length) == 2)
  hyper_bound_list_updated <- hyper_bound_list[hyper_which]
  hyper_bound_list_updated_name <- names(hyper_bound_list_updated)
  hyper_count <- length(hyper_bound_list_updated)
  if (hyper_count == 0) {
    hyper_fixed <- TRUE
    if (is.null(lambda_fixed)) {
      stop("When hyperparameters are fixed, lambda_fixed must be provided from the selected lambda in old model")
    }
  }

  # Get fixed hyperparameters
  hyper_fixed_which <- which(sapply(hyper_bound_list, length) == 1)
  hyper_bound_list_fixed <- hyper_bound_list[hyper_fixed_which]
  hyper_bound_list_fixed_name <- names(hyper_bound_list_fixed)
  hyper_count_fixed <- length(hyper_bound_list_fixed)
  if (InputCollect$cores > 1) {
    dt_hyperFixed <- data.table(sapply(hyper_bound_list_fixed, function(x) rep(x, InputCollect$cores)))
  } else {
    dt_hyperFixed <- as.data.table(matrix(hyper_bound_list_fixed, nrow = 1))
    names(dt_hyperFixed) <- hyper_bound_list_fixed_name
  }

  ################################################
  #### Setup environment

  if (is.null(InputCollect$dt_mod)) stop("Run InputCollect$dt_mod <- robyn_engineering() first to get the dt_mod")

  ## Get environment for parallel backend
  dt_mod <- copy(InputCollect$dt_mod)
  xDecompAggPrev <- InputCollect$xDecompAggPrev
  rollingWindowStartWhich <- InputCollect$rollingWindowStartWhich
  rollingWindowEndWhich <- InputCollect$rollingWindowEndWhich
  refreshAddedStart <- InputCollect$refreshAddedStart
  dt_modRollWind <- copy(InputCollect$dt_modRollWind)
  refresh_steps <- InputCollect$refresh_steps
  rollingWindowLength <- InputCollect$rollingWindowLength
  paid_media_vars <- InputCollect$paid_media_vars
  paid_media_spends <- InputCollect$paid_media_spends
  organic_vars <- InputCollect$organic_vars
  context_vars <- InputCollect$context_vars
  prophet_vars <- InputCollect$prophet_vars
  adstock <- InputCollect$adstock
  context_signs <- InputCollect$context_signs
  paid_media_signs <- InputCollect$paid_media_signs
  prophet_signs <- InputCollect$prophet_signs
  organic_signs <- InputCollect$organic_signs
  all_media <- InputCollect$all_media
  calibration_input <- InputCollect$calibration_input
  optimizer_name <- InputCollect$nevergrad_algo
  cores <- InputCollect$cores

  ################################################
  #### Get spend share

  dt_inputTrain <- InputCollect$dt_input[rollingWindowStartWhich:rollingWindowEndWhich]
  dt_spendShare <- dt_inputTrain[, .(
    rn = paid_media_vars,
    total_spend = sapply(.SD, sum),
    mean_spend = sapply(.SD, function(x) ifelse(is.na(mean(x[x > 0])), 0, mean(x[x > 0])))
  ), .SDcols = paid_media_spends]
  dt_spendShare[, ":="(spend_share = total_spend / sum(total_spend))]

  # When not refreshing, dt_spendShareRF = dt_spendShare
  refreshAddedStartWhich <- which(dt_modRollWind$ds == refreshAddedStart)
  dt_spendShareRF <- dt_inputTrain[
    refreshAddedStartWhich:rollingWindowLength,
    .(rn = paid_media_vars,
      total_spend = sapply(.SD, sum),
      mean_spend = sapply(.SD, function(x) ifelse(is.na(mean(x[x > 0])), 0, mean(x[x > 0])))
    ),
    .SDcols = paid_media_spends
  ]
  dt_spendShareRF[, ":="(spend_share = total_spend / sum(total_spend))]
  dt_spendShare[, ":="(total_spend_refresh = dt_spendShareRF$total_spend,
                       mean_spend_refresh = dt_spendShareRF$mean_spend,
                       spend_share_refresh = dt_spendShareRF$spend_share)]


  ################################################
  #### Start Nevergrad loop
  t0 <- Sys.time()

  ## Set iterations
  if (hyper_fixed == FALSE) {
    iterTotal <- iterations
    iterPar <- cores
  } else {
    iterTotal <- 1
    iterPar <- 1
  }

  # Sometimes the progress bar may not get to 100%
  iterNG <- ifelse(hyper_fixed == FALSE, ceiling(iterations / cores), 1)

  ## Start Nevergrad optimizer
  if (length(hyper_bound_list_updated) > 0) {
    my_tuple <- tuple(hyper_count)
    instrumentation <- ng$p$Array(shape = my_tuple, lower = 0, upper = 1)
    optimizer <- ng$optimizers$registry[optimizer_name](instrumentation, budget = iterTotal, num_workers = cores)
    # Set multi-objective dimensions
    if (is.null(calibration_input)) {
      optimizer$tell(ng$p$MultiobjectiveReference(), tuple(1, 1))
    } else {
      optimizer$tell(ng$p$MultiobjectiveReference(), tuple(1, 1, 1))
    }
  }

  ## Prepare loop
  resultCollectNG <- list()
  cnt <- 0
  if (hyper_fixed == FALSE & !quiet) pb <- txtProgressBar(max = iterTotal, style = 3)
  # Create cluster before big for-loop to minimize overhead for parallel back-end registering
  if (check_parallel()) {
    registerDoParallel(InputCollect$cores)
  } else {
    registerDoSEQ()
  }

  sysTimeDopar <- system.time({
    for (lng in 1:iterNG) { # lng = 1
      nevergrad_hp <- list()
      nevergrad_hp_val <- list()
      hypParamSamList <- list()
      hypParamSamNG <- c()

      if (hyper_fixed == FALSE) {
        # Setting initial seeds
        for (co in 1:iterPar) { # co = 1
          ## Get hyperparameter sample with ask (random)
          nevergrad_hp[[co]] <- optimizer$ask()
          nevergrad_hp_val[[co]] <- nevergrad_hp[[co]]$value
          ## Scale sample to given bounds using uniform distribution
          for (hypNameLoop in hyper_bound_list_updated_name) {
            index <- which(hypNameLoop == hyper_bound_list_updated_name)
            channelBound <- unlist(hyper_bound_list_updated[hypNameLoop])
            hyppar_for_qunif <- nevergrad_hp_val[[co]][index]
            hyppar_scaled <- qunif(hyppar_for_qunif, min(channelBound), max(channelBound))
            hypParamSamNG[hypNameLoop] <- hyppar_scaled
          }
          hypParamSamList[[co]] <- transpose(data.table(hypParamSamNG))
        }
        hypParamSamNG <- rbindlist(hypParamSamList)
        hypParamSamNG <- setnames(hypParamSamNG, names(hypParamSamNG), hyper_bound_list_updated_name)
        ## add fixed hyperparameters
        if (hyper_count_fixed != 0) {
          hypParamSamNG <- cbind(hypParamSamNG, dt_hyperFixed)
          hypParamSamNG <- setcolorder(hypParamSamNG, hypParamSamName)
        }
      } else {
        hypParamSamNG <- as.data.table(matrix(unlist(hyper_bound_list), nrow = 1))
        setnames(hypParamSamNG, names(hypParamSamNG), hypParamSamName)
      }

      ## Parallel start

      nrmse.collect <- c()
      decomp.rssd.collect <- c()
      best_mape <- Inf

      doparCollect <- suppressPackageStartupMessages(
        # for (i in 1:iterPar) {
        foreach(i = 1:iterPar) %dorng% { # i = 1
          t1 <- Sys.time()
          #### Get hyperparameter sample
          hypParamSam <- unlist(hypParamSamNG[i])
          #### Tranform media with hyperparameters
          dt_modAdstocked <- dt_mod[, .SD, .SDcols = setdiff(names(dt_mod), "ds")]
          mediaAdstocked <- list()
          mediaVecCum <- list()
          mediaSaturated <- list()

          for (v in 1:length(all_media)) {
            ################################################
            ## 1. Adstocking (whole data)
            adstock <- check_adstock(adstock)
            m <- dt_modAdstocked[, get(all_media[v])]
            if (adstock == "geometric") {
              theta <- hypParamSam[paste0(all_media[v], "_thetas")]
              x_list <- adstock_geometric(x = m, theta = theta)
            } else if (adstock == "weibull_cdf") {
              shape <- hypParamSam[paste0(all_media[v], "_shapes")]
              scale <- hypParamSam[paste0(all_media[v], "_scales")]
              x_list <- adstock_weibull(x = m, shape = shape, scale = scale, windlen = rollingWindowLength, type = "cdf")
            } else if (adstock == "weibull_pdf") {
              shape <- hypParamSam[paste0(all_media[v], "_shapes")]
              scale <- hypParamSam[paste0(all_media[v], "_scales")]
              x_list <- adstock_weibull(x = m, shape = shape, scale = scale, windlen = rollingWindowLength, type = "pdf")
            }
            m_adstocked <- x_list$x_decayed
            mediaAdstocked[[v]] <- m_adstocked
            mediaVecCum[[v]] <- x_list$thetaVecCum

            # data.frame(id = rep(1:length(m), 2)) %>%
            #   mutate(value = c(m, m_adstocked),
            #          type = c(rep("raw", length(m)), rep("adstocked", length(m)))) %>%
            #   filter(id < 100) %>%
            #   ggplot(aes(x = id, y = value, colour = type)) +
            #   geom_line()

            ################################################
            ## 2. Saturation (only window data)
            m_adstockedRollWind <- m_adstocked[rollingWindowStartWhich:rollingWindowEndWhich]
            alpha <- hypParamSam[paste0(all_media[v], "_alphas")]
            gamma <- hypParamSam[paste0(all_media[v], "_gammas")]
            mediaSaturated[[v]] <- saturation_hill(m_adstockedRollWind, alpha = alpha, gamma = gamma)

            # plot(m_adstockedRollWind, mediaSaturated[[1]])
          }

          names(mediaAdstocked) <- all_media
          dt_modAdstocked[, (all_media) := mediaAdstocked]
          dt_mediaVecCum <- data.table()[, (all_media) := mediaVecCum]

          names(mediaSaturated) <- all_media
          dt_modSaturated <- dt_modAdstocked[rollingWindowStartWhich:rollingWindowEndWhich]
          dt_modSaturated[, (all_media) := mediaSaturated]

          #####################################
          #### Split and prepare data for modelling

          dt_train <- copy(dt_modSaturated)

          ## Contrast matrix because glmnet does not treat categorical variables (one hot encoding)
          y_train <- dt_train$dep_var
          x_train <- model.matrix(dep_var ~ ., dt_train)[, -1]

          ## Define and set sign control
          dt_sign <- dt_modSaturated[, !"dep_var"] # names(dt_sign)
          x_sign <- c(prophet_signs, context_signs, paid_media_signs, organic_signs)
          names(x_sign) <- c(prophet_vars, context_vars, paid_media_vars, organic_vars)
          check_factor <- sapply(dt_sign, is.factor)
          lower.limits <- upper.limits <- c()
          for (s in 1:length(check_factor)) {
            if (check_factor[s] == TRUE) {
              level.n <- length(levels(unlist(dt_sign[, s, with = FALSE])))
              if (level.n <= 1) {
                stop("factor variables must have more than 1 level")
              }
              lower_vec <- if (x_sign[s] == "positive") {
                rep(0, level.n - 1)
              } else {
                rep(-Inf, level.n - 1)
              }
              upper_vec <- if (x_sign[s] == "negative") {
                rep(0, level.n - 1)
              } else {
                rep(Inf, level.n - 1)
              }
              lower.limits <- c(lower.limits, lower_vec)
              upper.limits <- c(upper.limits, upper_vec)
            } else {
              lower.limits <- c(lower.limits, ifelse(x_sign[s] == "positive", 0, -Inf))
              upper.limits <- c(upper.limits, ifelse(x_sign[s] == "negative", 0, Inf))
            }
          }

          #####################################
          #### Fit ridge regression with x-validation to get best lambdas
          cvmod <- cv.glmnet(
            x_train,
            y_train,
            family = "gaussian",
            alpha = 0 # 0 for ridge regression
            # ,lambda = lambda_seq
            , lower.limits = lower.limits,
            upper.limits = upper.limits,
            type.measure = "mse"
            # ,penalty.factor = c(1,1,1,1,1,1,1,1,1)
            # ,nlambda = 100
            # ,nfold = 10
            # ,intercept = FALSE
          ) # plot(cvmod) coef(cvmod)
          # head(predict(cvmod, newx=x_train, s="lambda.1se"))

          lambda_range <- c(cvmod$lambda.min, cvmod$lambda.1se)
          lambda <- lambda_range[1] + (lambda_range[2]-lambda_range[1]) * lambda_control

          #####################################
          #### Refit ridge regression with selected lambda from x-validation

          ## If no lift calibration, refit using best lambda
          if (hyper_fixed == FALSE) {
            mod_out <- model_refit(x_train, y_train, lambda = lambda, lower.limits, upper.limits, InputCollect$intercept_sign)
          } else {
            mod_out <- model_refit(x_train, y_train, lambda = lambda_fixed[i], lower.limits, upper.limits, InputCollect$intercept_sign)
            lambda <- lambda_fixed[i]
          }

          decompCollect <- model_decomp(coefs = mod_out$coefs, dt_modSaturated = dt_modSaturated, x = x_train, y_pred = mod_out$y_pred, i = i, dt_modRollWind = dt_modRollWind, refreshAddedStart = refreshAddedStart)
          nrmse <- mod_out$nrmse_train
          mape <- 0
          df.int <- mod_out$df.int


          #####################################
          #### get calibration mape

          if (!is.null(calibration_input)) {
            liftCollect <- calibrate_mmm(decompCollect = decompCollect, calibration_input = calibration_input, paid_media_vars = paid_media_vars, dayInterval = InputCollect$dayInterval)
            mape <- liftCollect[, mean(mape_lift)]
          }

          #####################################
          #### calculate multi-objectives for pareto optimality

          ## decomp objective: sum of squared distance between decomp share and spend share to be minimised
          dt_decompSpendDist <- decompCollect$xDecompAgg[rn %in% paid_media_vars, .(rn, xDecompAgg, xDecompPerc, xDecompMeanNon0Perc, xDecompMeanNon0, xDecompPercRF, xDecompMeanNon0PercRF, xDecompMeanNon0RF)]
          dt_decompSpendDist <- dt_decompSpendDist[dt_spendShare[, .(rn, spend_share, spend_share_refresh, mean_spend, total_spend)], on = "rn"]
          dt_decompSpendDist[, ":="(effect_share = xDecompPerc / sum(xDecompPerc),
                                    effect_share_refresh = xDecompPercRF / sum(xDecompPercRF))]
          decompCollect$xDecompAgg[dt_decompSpendDist[, .(rn, spend_share_refresh, effect_share_refresh)],
                                   ":="(spend_share_refresh = i.spend_share_refresh,
                                        effect_share_refresh = i.effect_share_refresh),
                                   on = "rn"
          ]

          if (!refresh) {
            decomp.rssd <- dt_decompSpendDist[, sqrt(sum((effect_share - spend_share)^2))]
          } else {
            dt_decompRF <- decompCollect$xDecompAgg[, .(rn, decomp_perc = xDecompPerc)][xDecompAggPrev[, .(rn, decomp_perc_prev = xDecompPerc)], on = "rn"]
            decomp.rssd.nonmedia <- dt_decompRF[!(rn %in% paid_media_vars), sqrt(mean((decomp_perc - decomp_perc_prev)^2))]
            decomp.rssd.media <- dt_decompSpendDist[, sqrt(mean((effect_share_refresh - spend_share_refresh)^2))]
            decomp.rssd <- decomp.rssd.media + decomp.rssd.nonmedia / (1 - refresh_steps / rollingWindowLength)
          }

          if (is.nan(decomp.rssd)) {
            # message("all media in this iteration have 0 coefficients")
            decomp.rssd <- Inf
            dt_decompSpendDist[, effect_share := 0]
          }

          ## adstock objective: sum of squared infinite sum of decay to be minimised - deprecated
          # dt_decaySum <- dt_mediaVecCum[,  .(rn = all_media, decaySum = sapply(.SD, sum)), .SDcols = all_media]
          # adstock.ssisd <- dt_decaySum[, sum(decaySum^2)]

          ## calibration objective: not calibration: mse, decomp.rssd, if calibration: mse, decom.rssd, mape_lift

          #####################################
          #### Collect output

          resultHypParam <- data.table()[, (hypParamSamName) := lapply(hypParamSam[1:length(hypParamSamName)], function(x) x)]

          resultCollect <- list(
            resultHypParam = resultHypParam[, ":="(
              mape = mape,
              nrmse = nrmse,
              decomp.rssd = decomp.rssd
              # ,adstock.ssisd = adstock.ssisd
              , rsq_train = mod_out$rsq_train
              # ,rsq_test = mod_out$rsq_test
              , pos = prod(decompCollect$xDecompAgg$pos),
              lambda = lambda
              # ,Score = -mape
              , Elapsed = as.numeric(difftime(Sys.time(), t1, units = "secs")),
              ElapsedAccum = as.numeric(difftime(Sys.time(), t0, units = "secs")),
              iterPar = i,
              iterNG = lng,
              df.int = df.int)],
            xDecompVec = if (hyper_fixed == TRUE) {
              decompCollect$xDecompVec[, ":="(
                intercept = decompCollect$xDecompAgg[rn == "(Intercept)", xDecompAgg],
                mape = mape,
                nrmse = nrmse,
                decomp.rssd = decomp.rssd
                # ,adstock.ssisd = adstock.ssisd
                , rsq_train = mod_out$rsq_train
                # ,rsq_test = mod_out$rsq_test
                , lambda = lambda,
                iterPar = i,
                iterNG = lng,
                df.int = df.int)]
            } else {
              NULL
            },
            xDecompAgg = decompCollect$xDecompAgg[, ":="(
              mape = mape,
              nrmse = nrmse,
              decomp.rssd = decomp.rssd
              # ,adstock.ssisd = adstock.ssisd
              , rsq_train = mod_out$rsq_train
              # ,rsq_test = mod_out$rsq_test
              , lambda = lambda,
              iterPar = i,
              iterNG = lng,
              df.int = df.int)],
            liftCalibration = if (!is.null(calibration_input)) {
              liftCollect[, ":="(
                mape = mape,
                nrmse = nrmse,
                decomp.rssd = decomp.rssd
                # ,adstock.ssisd = adstock.ssisd
                , rsq_train = mod_out$rsq_train
                # ,rsq_test = mod_out$rsq_test
                , lambda = lambda,
                iterPar = i,
                iterNG = lng)]
            } else {
              NULL
            },
            decompSpendDist = dt_decompSpendDist[, ":="(
              mape = mape,
              nrmse = nrmse,
              decomp.rssd = decomp.rssd
              # ,adstock.ssisd = adstock.ssisd
              , rsq_train = mod_out$rsq_train
              # ,rsq_test = mod_out$rsq_test
              , lambda = lambda,
              iterPar = i,
              iterNG = lng,
              df.int = df.int)],
            mape.lift = mape,
            nrmse = nrmse,
            decomp.rssd = decomp.rssd,
            iterPar = i,
            iterNG = lng,
            df.int = df.int
            # ,cvmod = cvmod
          )

          best_mape <- min(best_mape, mape)
          if (cnt == iterTotal) {
            print(" === ")
            print(paste0("Optimizer_name: ", optimizer_name, ";  Total_iterations: ", cnt, ";   best_mape: ", best_mape))
          }
          return(resultCollect)
        }
      ) # end foreach parallel

      nrmse.collect <- sapply(doparCollect, function(x) x$nrmse)
      decomp.rssd.collect <- sapply(doparCollect, function(x) x$decomp.rssd)
      mape.lift.collect <- sapply(doparCollect, function(x) x$mape.lift)

      #####################################
      #### Nevergrad tells objectives

      if (hyper_fixed == FALSE) {
        if (is.null(calibration_input)) {
          for (co in 1:iterPar) {
            optimizer$tell(nevergrad_hp[[co]], tuple(nrmse.collect[co], decomp.rssd.collect[co]))
          }
        } else {
          for (co in 1:iterPar) {
            optimizer$tell(nevergrad_hp[[co]], tuple(nrmse.collect[co], decomp.rssd.collect[co], mape.lift.collect[co]))
          }
        }
      }

      resultCollectNG[[lng]] <- doparCollect
      if (!quiet) {
        cnt <- cnt + iterPar
        if (hyper_fixed == FALSE) setTxtProgressBar(pb, cnt)
      }
    } ## end NG loop
  }) # end system.time

  cat("\r", paste("\n  Finished in", round(sysTimeDopar[3] / 60, 2), "mins"))
  flush.console()

  # stop cluster to avoid memory leaks
  stopImplicitCluster()

  if (hyper_fixed == FALSE) close(pb)
  registerDoSEQ()
  getDoParWorkers()

  #####################################
  #### Final result collect

  resultCollect <- list(
    resultHypParam = rbindlist(lapply(resultCollectNG, function(x) {
      rbindlist(lapply(x, function(y) y$resultHypParam))
    }))[order(nrmse)],
    xDecompVec = if (hyper_fixed == TRUE) {
      rbindlist(lapply(resultCollectNG, function(x) {
        rbindlist(lapply(x, function(y) y$xDecompVec))
      }))[order(nrmse, ds)]
    } else {
      NULL
    },
    xDecompAgg = rbindlist(lapply(resultCollectNG, function(x) {
      rbindlist(lapply(x, function(y) y$xDecompAgg))
    }))[order(nrmse)],
    liftCalibration = if (!is.null(calibration_input)) {
      rbindlist(lapply(resultCollectNG, function(x) {
        rbindlist(lapply(x, function(y) y$liftCalibration))
      }))[order(mape, liftMedia, liftStart)]
    } else {
      NULL
    },
    decompSpendDist = rbindlist(lapply(resultCollectNG, function(x) {
      rbindlist(lapply(x, function(y) y$decompSpendDist))
    }))[order(nrmse)]
  )
  resultCollect$iter <- length(resultCollect$mape)
  resultCollect$elapsed.min <- sysTimeDopar[3] / 60
  # Adjust accumulated time
  resultCollect$resultHypParam[, ElapsedAccum := ElapsedAccum - min(ElapsedAccum) + resultCollect$resultHypParam[which.min(ElapsedAccum), Elapsed]]

  return(list(
    resultCollect = resultCollect,
    hyperBoundNG = hyper_bound_list_updated,
    hyperBoundFixed = hyper_bound_list_fixed
  ))
}

####################################################################
#' The response function
#'
#' The \code{robyn_response()} function returns the response for a given
#' spend level of a given \code{paid_media_vars} from a selected model
#' result from a selected model build (initial model, refresh model etc.).
#'
#' @inheritParams robyn_allocator
#' @param paid_media_var A character. Selected paid media variable for the response.
#' Must be within \code{InputCollect$paid_media_vars}
#' @param spend Numeric. The desired spend level to return a response for.
#' @param dt_hyppar A data.table. When \code{robyn_object} is not provided, use
#' \code{dt_hyppar = OutputCollect$resultHypParam}. It must be provided along
#' \code{select_model}, \code{dt_coef} and \code{InputCollect}.
#' @param dt_coef A data.table. When \code{robyn_object} is not provided, use
#' \code{dt_coef = OutputCollect$xDecompAgg}. It must be provided along
#' \code{select_model}, \code{dt_hyppar} and \code{InputCollect}.
#' @examples
#' \dontrun{
#' ## Get marginal response (mResponse) and marginal ROI (mROI) for
#' ## the next 1k on 80k for search_clicks_P, when provided the saved
#' ## robyn_object by the robyn_save() function.
#'
#' # Get response for 80k
#' spend1 <- 80000
#' Response1 <- robyn_response(
#'   robyn_object = robyn_object,
#'   paid_media_var = "search_clicks_P",
#'   spend = spend1
#' )
#'
#' # Get ROI for 80k
#' Response1 / spend1 # ROI for search 80k
#'
#' # Get response for 81k
#' spend2 <- spend1 + 1000
#' Response2 <- robyn_response(
#'   robyn_object = robyn_object,
#'   paid_media_var = "search_clicks_P",
#'   spend = spend2
#' )
#'
#' # Get ROI for 81k
#' Response2 / spend2 # ROI for search 81k
#'
#' # Get marginal response (mResponse) for the next 1k on 80k
#' Response2 - Response1
#'
#' # Get marginal ROI (mROI) for the next 1k on 80k
#' (Response2 - Response1) / (spend2 - spend1)
#'
#'
#' ## Get response for 80k for search_clicks_P from the third model refresh
#'
#' robyn_response(
#'   robyn_object = robyn_object,
#'   select_build = 3,
#'   paid_media_var = "search_clicks_P",
#'   spend = 80000
#' )
#'
#' ## Get response for 80k for search_clicks_P from the a certain model SolID
#' ## in the current model output in the global environment
#'
#' robyn_response(,
#'   paid_media_var = "search_clicks_P",
#'   select_model = "3_10_3",
#'   spend = 80000,
#'   dt_hyppar = OutputCollect$resultHypParam,
#'   dt_coef = OutputCollect$xDecompAgg,
#'   InputCollect = InputCollect
#' )
#' }
#' @export
robyn_response <- function(robyn_object = NULL,
                           select_build = NULL,
                           paid_media_var = NULL,
                           select_model = NULL,
                           spend = NULL,
                           dt_hyppar = NULL,
                           dt_coef = NULL,
                           InputCollect = NULL) {

  ## get input
  if (!is.null(robyn_object)) {

    if (!file.exists(robyn_object)) {
      stop("File does not exist or is somewhere else. Check: ", robyn_object)
    } else {
      Robyn <- readRDS(robyn_object)
      objectPath <- dirname(robyn_object)
      objectName <- sub("'\\..*$", "", basename(robyn_object))
    }

    select_build_all <- 0:(length(Robyn) - 1)
    if (is.null(select_build)) {
      select_build <- max(select_build_all)
      message(
        "Using latest model: ", ifelse(select_build == 0, "initial model", paste0("refresh model nr.", select_build)),
        " for the response function. Use parameter 'select_build' to specify which run to use"
      )
    }

    if (!(select_build %in% select_build_all) | length(select_build) != 1) {
      stop("select_build must be one value of ", paste(select_build_all, collapse = ", "))
    }

    listName <- ifelse(select_build == 0, "listInit", paste0("listRefresh", select_build))
    InputCollect <- Robyn[[listName]][["InputCollect"]]
    OutputCollect <- Robyn[[listName]][["OutputCollect"]]
    dt_hyppar <- OutputCollect$resultHypParam
    dt_coef <- OutputCollect$xDecompAgg
    select_model <- OutputCollect$selectID
  } else if (any(is.null(dt_hyppar), is.null(dt_coef), is.null(InputCollect))) {
    stop(paste(
      "When 'robyn_object' is not provided, then 'dt_hyppar = OutputCollect$resultHypParam',",
      "'dt_coef = OutputCollect$xDecompAgg' and 'InputCollect' must be provided"
    ))
  }

  dt_input <- InputCollect$dt_input
  paid_media_vars <- InputCollect$paid_media_vars
  paid_media_spends <- InputCollect$paid_media_spends
  startRW <- InputCollect$rollingWindowStartWhich
  endRW <- InputCollect$rollingWindowEndWhich
  adstock <- InputCollect$adstock
  allSolutions <- dt_hyppar[, unique(solID)]
  spendExpoMod <- InputCollect$modNLSCollect

  ## check inputs
  if (is.null(paid_media_var)) {
    stop(paste0("paid_media_var must be one of these values: ", paste(paid_media_vars, collapse = ", ")))
  } else if (!(paid_media_var %in% paid_media_vars) | length(paid_media_var) != 1) {
    stop(paste0("paid_media_var must be one of these values: ", paste(paid_media_vars, collapse = ", ")))
  }

  if (!(select_model %in% allSolutions)) {
    stop(paste0("select_model must be one of these values: ", paste(allSolutions, collapse = ", ")))
  }

  mediaVar <- dt_input[, get(paid_media_var)]

  if (!is.null(spend)) {
    if (length(spend) != 1 | spend <= 0 | !is.numeric(spend)) {
      stop("'spend' must be a positive number")
    }
  }

  ## transform spend to exposure if necessary
  if (paid_media_var %in% InputCollect$exposureVarName) {

    # use non-0 mean spend as marginal level if spend not provided
    if (is.null(spend)) {
      mediaspend <- dt_input[startRW:endRW, get(paid_media_spends[which(paid_media_vars == paid_media_var)])]
      spend <- mean(mediaspend[mediaspend > 0])
      message("'spend' not provided. Using mean of ", paid_media_var, " as marginal level instead")
    }

    # fit spend to exposure
    nls_select <- spendExpoMod[channel == paid_media_var, rsq_nls > rsq_lm]
    if (nls_select) {
      Vmax <- spendExpoMod[channel == paid_media_var, Vmax]
      Km <- spendExpoMod[channel == paid_media_var, Km]
      spend <- mic_men(x = spend, Vmax = Vmax, Km = Km, reverse = FALSE)
    } else {
      coef_lm <- spendExpoMod[channel == paid_media_var, coef_lm]
      spend <- spend * coef_lm
    }
  } else {

    # use non-0 mean spend as marginal level if spend not provided
    if (is.null(spend)) {
      mediaspend <- dt_input[startRW:endRW, get(paid_media_var)]
      spend <- mean(mediaspend[mediaspend > 0])
      message("spend not provided. using mean of ", paid_media_var, " as marginal levl instead")
    }
  }


  ## adstocking
  if (adstock == "geometric") {
    theta <- dt_hyppar[solID == select_model, get(paste0(paid_media_var, "_thetas"))]
    x_list <- adstock_geometric(x = mediaVar, theta = theta)
  } else if (adstock == "weibull_cdf") {
    shape <- dt_hyppar[solID == select_model, get(paste0(paid_media_var, "_shapes"))]
    scale <- dt_hyppar[solID == select_model, get(paste0(paid_media_var, "_scales"))]
    x_list <- adstock_weibull(x = mediaVar, shape = shape, scale = scale, windlen = InputCollect$rollingWindowLength, type = "cdf")
  } else if (adstock == "weibull_pdf") {
    shape <- dt_hyppar[solID == select_model, get(paste0(paid_media_var, "_shapes"))]
    scale <- dt_hyppar[solID == select_model, get(paste0(paid_media_var, "_scales"))]
    x_list <- adstock_weibull(x = mediaVar, shape = shape, scale = scale, windlen = InputCollect$rollingWindowLength, type = "pdf")
  }
  m_adstocked <- x_list$x_decayed

  ## saturation
  m_adstockedRW <- m_adstocked[startRW:endRW]
  alpha <- dt_hyppar[solID == select_model, get(paste0(paid_media_var, "_alphas"))]
  gamma <- dt_hyppar[solID == select_model, get(paste0(paid_media_var, "_gammas"))]
  Saturated <- saturation_hill(x = m_adstockedRW, alpha = alpha, gamma = gamma, x_marginal = spend)

  ## decomp
  coeff <- dt_coef[solID == select_model & rn == paid_media_var, coef]
  Response <- Saturated * coeff

  return(as.numeric(Response))
}


model_decomp <- function(coefs, dt_modSaturated, x, y_pred, i, dt_modRollWind, refreshAddedStart) {

  ## input for decomp
  y <- dt_modSaturated$dep_var
  indepVar <- dt_modSaturated[, (setdiff(names(dt_modSaturated), "dep_var")), with = FALSE]
  x <- as.data.table(x)
  intercept <- coefs[1]
  indepVarName <- names(indepVar)
  indepVarCat <- indepVarName[sapply(indepVar, is.factor)]

  ## decomp x
  xDecomp <- data.table(mapply(function(regressor, coeff) {
    regressor * coeff
  }, regressor = x, coeff = coefs[-1]))
  xDecomp <- cbind(data.table(intercept = rep(intercept, nrow(xDecomp))), xDecomp)
  # xDecompOut <- data.table(sapply(indepVarName, function(x) xDecomp[, rowSums(.SD,), .SDcols = str_which(names(xDecomp), x)]))
  xDecompOut <- cbind(data.table(ds = dt_modRollWind$ds, y = y, y_pred = y_pred), xDecomp)

  ## QA decomp
  y_hat <- rowSums(xDecomp)
  errorTerm <- y_hat - y_pred
  if (prod(round(y_pred) == round(y_hat)) == 0) {
    message("\n### attention for loop ", i, " : manual decomp is not matching linear model prediction. Deviation is ", mean(errorTerm / y) * 100, " % ### \n")
  }

  ## output decomp
  y_hat.scaled <- rowSums(abs(xDecomp))
  xDecompOutPerc.scaled <- abs(xDecomp) / y_hat.scaled
  xDecompOut.scaled <- y_hat * xDecompOutPerc.scaled

  xDecompOutAgg <- sapply(xDecompOut[, c("intercept", indepVarName), with = FALSE], function(x) sum(x))
  xDecompOutAggPerc <- xDecompOutAgg / sum(y_hat)
  xDecompOutAggMeanNon0 <- sapply(xDecompOut[, c("intercept", indepVarName), with = FALSE], function(x) ifelse(is.na(mean(x[x > 0])), 0, mean(x[x != 0])))
  xDecompOutAggMeanNon0[is.nan(xDecompOutAggMeanNon0)] <- 0
  xDecompOutAggMeanNon0Perc <- xDecompOutAggMeanNon0 / sum(xDecompOutAggMeanNon0)
  # xDecompOutAggPerc.scaled <- abs(xDecompOutAggPerc)/sum(abs(xDecompOutAggPerc))
  # xDecompOutAgg.scaled <- sum(xDecompOutAgg)*xDecompOutAggPerc.scaled

  refreshAddedStartWhich <- which(xDecompOut$ds == refreshAddedStart)
  refreshAddedEnd <- max(xDecompOut$ds)
  refreshAddedEndWhich <- which(xDecompOut$ds == refreshAddedEnd)
  xDecompOutAggRF <- sapply(xDecompOut[refreshAddedStartWhich:refreshAddedEndWhich, c("intercept", indepVarName), with = FALSE], function(x) sum(x))
  y_hatRF <- y_hat[refreshAddedStartWhich:refreshAddedEndWhich]
  xDecompOutAggPercRF <- xDecompOutAggRF / sum(y_hatRF)
  xDecompOutAggMeanNon0RF <- sapply(xDecompOut[refreshAddedStartWhich:refreshAddedEndWhich, c("intercept", indepVarName), with = FALSE], function(x) ifelse(is.na(mean(x[x > 0])), 0, mean(x[x != 0])))
  xDecompOutAggMeanNon0RF[is.nan(xDecompOutAggMeanNon0RF)] <- 0
  xDecompOutAggMeanNon0PercRF <- xDecompOutAggMeanNon0RF / sum(xDecompOutAggMeanNon0RF)

  coefsOut <- data.table(coefs, keep.rownames = TRUE)
  coefsOutCat <- copy(coefsOut)
  coefsOut[, rn := if (length(indepVarCat) == 0) {
    rn
  } else {
    sapply(indepVarCat, function(x) str_replace(coefsOut$rn, paste0(x, ".*"), x))
  }]
  coefsOut <- coefsOut[, .(coef = mean(s0)), by = rn]

  decompOutAgg <- cbind(coefsOut, data.table(
    xDecompAgg = xDecompOutAgg,
    xDecompPerc = xDecompOutAggPerc,
    xDecompMeanNon0 = xDecompOutAggMeanNon0,
    xDecompMeanNon0Perc = xDecompOutAggMeanNon0Perc,
    xDecompAggRF = xDecompOutAggRF,
    xDecompPercRF = xDecompOutAggPercRF,
    xDecompMeanNon0RF = xDecompOutAggMeanNon0RF,
    xDecompMeanNon0PercRF = xDecompOutAggMeanNon0PercRF
    # ,xDecompAgg.scaled = xDecompOutAgg.scaled
    # ,xDecompPerc.scaled = xDecompOutAggPerc.scaled
  ))
  decompOutAgg[, pos := xDecompAgg >= 0]

  decompCollect <- list(xDecompVec = xDecompOut, xDecompVec.scaled = xDecompOut.scaled, xDecompAgg = decompOutAgg, coefsOutCat = coefsOutCat)

  return(decompCollect)
} ## decomp end


calibrate_mmm <- function(decompCollect, calibration_input, paid_media_vars, dayInterval) {

  # check if any lift channel doesn't have media var
  check_set_lift <- any(sapply(calibration_input$channel, function(x) {
    any(str_detect(x, paid_media_vars))
  }) == FALSE)
  if (check_set_lift) {
    stop("calibration_input channels must have media variable")
  }

  ## prep lift input
  getLiftMedia <- unique(calibration_input$channel)
  getDecompVec <- decompCollect$xDecompVec

  ## loop all lift input
  liftCollect <- list()
  for (m in 1:length(getLiftMedia)) { # loop per lift channel

<<<<<<< HEAD
  # Loop per lift channel
  for (m in seq_along(getLiftMedia)) {
    liftWhich <- which(calibration_input$channel == getLiftMedia[m])
    liftCollect2 <- list()
=======
    liftWhich <- str_which(calibration_input$channel, getLiftMedia[m])
>>>>>>> 3ce1b9f8

    liftCollect2 <- list()
    for (lw in 1:length(liftWhich)) { # loop per lift test per channel

      ## get lift period subset
      liftStart <- calibration_input[liftWhich[lw], liftStartDate]
      liftEnd <- calibration_input[liftWhich[lw], liftEndDate]
      liftPeriodVec <- getDecompVec[ds >= liftStart & ds <= liftEnd, c("ds", getLiftMedia[m]), with = FALSE]
      liftPeriodVecDependent <- getDecompVec[ds >= liftStart & ds <= liftEnd, c("ds", "y"), with = FALSE]

      ## scale decomp
      mmmDays <- nrow(liftPeriodVec) * dayInterval
      liftDays <- as.integer(liftEnd - liftStart + 1)
      y_hatLift <- sum(unlist(getDecompVec[, -1])) # total pred sales
      x_decompLift <- sum(liftPeriodVec[, 2])
      x_decompLiftScaled <- x_decompLift / mmmDays * liftDays
      y_scaledLift <- liftPeriodVecDependent[, sum(y)] / mmmDays * liftDays

      ## output
      liftCollect2[[lw]] <- data.table(
        liftMedia = getLiftMedia[m],
        liftStart = liftStart,
        liftEnd = liftEnd,
        liftAbs = calibration_input[liftWhich[lw], liftAbs],
        decompAbsScaled = x_decompLiftScaled,
        dependent = y_scaledLift
      )
    }
    liftCollect[[m]] <- rbindlist(liftCollect2)
  }

  ## get mape_lift
  liftCollect <- rbindlist(liftCollect)[, mape_lift := abs((decompAbsScaled - liftAbs) / liftAbs)]
  return(liftCollect)
}


model_refit <- function(x_train, y_train, lambda, lower.limits, upper.limits, intercept_sign = "non_negative") {
  mod <- glmnet(
    x_train,
    y_train,
    family = "gaussian",
    alpha = 0, # 0 for ridge regression
    # https://stats.stackexchange.com/questions/138569/why-is-lambda-within-one-standard-error-from-the-minimum-is-a-recommended-valu
    lambda = lambda,
    lower.limits = lower.limits,
    upper.limits = upper.limits
  ) # coef(mod)

  df.int <- 1

  ## drop intercept if negative and intercept_sign == "non_negative"
  opts <- c("non_negative", "unconstrained")
  if (!intercept_sign %in% opts)
    stop(sprintf("intercept_sign input must be any of: %s", paste(opts, collapse = ", ")))
  if (intercept_sign == "non_negative" & coef(mod)[1] < 0) {
    mod <- glmnet(
      x_train,
      y_train,
      family = "gaussian",
      alpha = 0 # 0 for ridge regression
      , lambda = lambda,
      lower.limits = lower.limits,
      upper.limits = upper.limits,
      intercept = FALSE
    ) # coef(mod)
    df.int <- 0
  } # ; plot(mod); print(mod)

  y_trainPred <- predict(mod, s = lambda, newx = x_train)
  rsq_train <- get_rsq(true = y_train, predicted = y_trainPred, p = ncol(x_train), df.int = df.int)
  rsq_train

  # y_testPred <- predict(mod, s = lambda, newx = x_test)
  # rsq_test <- get_rsq(true = y_test, predicted = y_testPred); rsq_test

  # mape_mod<- mean(abs((y_test - y_testPred)/y_test)* 100); mape_mod
  coefs <- as.matrix(coef(mod))
  # y_pred <- c(y_trainPred, y_testPred)

  # mean(y_train) sd(y_train)
  nrmse_train <- sqrt(mean((y_train - y_trainPred)^2)) / (max(y_train) - min(y_train))
  # nrmse_test <- sqrt(mean(sum((y_test - y_testPred)^2))) /
  # (max(y_test) - min(y_test)) # mean(y_test) sd(y_test)

  mod_out <- list(
    rsq_train = rsq_train
    # ,rsq_test = rsq_test
    , nrmse_train = nrmse_train
    # ,nrmse_test = nrmse_test
    # ,mape_mod = mape_mod
    , coefs = coefs,
    y_pred = y_trainPred,
    mod = mod,
    df.int = df.int
  )

  return(mod_out)
}

ridge_lambda <- function(x, y, seq_len = 100, lambda_min_ratio = 0.0001) {
  mysd <- function(y) sqrt(sum((y - mean(y))^2) / length(y))
  sx <- scale(x, scale = apply(x, 2, mysd))
  sx <- as.matrix(sx, ncol = ncol(x), nrow = nrow(x))
  # sy <- as.vector(scale(y, scale=mysd(y)))
  sy <- y
  # 0.001 is the default smalles alpha value of glmnet for ridge (alpha = 0)
  lambda_max <- max(abs(colSums(sx * sy))) / (0.001 * nrow(x))
  lambda_max_log <- log(lambda_max)
  log_step <- (log(lambda_max) - log(lambda_max * lambda_min_ratio)) / (seq_len - 1)
  log_seq <- seq(log(lambda_max), log(lambda_max * lambda_min_ratio), length.out = seq_len)
  lambda_seq <- exp(log_seq)
  return(lambda_seq)
}<|MERGE_RESOLUTION|>--- conflicted
+++ resolved
@@ -1050,14 +1050,11 @@
   liftCollect <- list()
   for (m in 1:length(getLiftMedia)) { # loop per lift channel
 
-<<<<<<< HEAD
   # Loop per lift channel
   for (m in seq_along(getLiftMedia)) {
     liftWhich <- which(calibration_input$channel == getLiftMedia[m])
     liftCollect2 <- list()
-=======
     liftWhich <- str_which(calibration_input$channel, getLiftMedia[m])
->>>>>>> 3ce1b9f8
 
     liftCollect2 <- list()
     for (lw in 1:length(liftWhich)) { # loop per lift test per channel
