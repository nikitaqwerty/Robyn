# Copyright (c) Meta Platforms, Inc. and its affiliates.

# This source code is licensed under the MIT license found in the
# LICENSE file in the root directory of this source tree.

# Includes function robyn_allocator()

####################################################################
#' Robyn budget allocator
#'
#' The \code{robyn_allocator()} function returns a new split of media
#' variable spends that maximizes the total media response.
#'
#' @inheritParams robyn_run
#' @inheritParams robyn_outputs
#' @param robyn_object Character. Path of the \code{Robyn.RDS} object
#' that contains all previous modeling information.
#' @param select_build Integer. Default to the latest model build. \code{select_build = 0}
#' selects the initial model. \code{select_build = 1} selects the first refresh model.
#' @param InputCollect List. Contains all input parameters for the model.
#' Required when \code{robyn_object} is not provided.
#' @param OutputCollect List. Containing all model result.
#' Required when \code{robyn_object} is not provided.
#' @param select_model Character. A model \code{SolID}. When \code{robyn_object}
#' is provided, \code{select_model} defaults to the already selected \code{SolID}. When
#' \code{robyn_object} is not provided, \code{select_model} must be provided with
#' \code{InputCollect} and \code{OutputCollect}, and must be one of
#' \code{OutputCollect$allSolutions}.
#' @param optim_algo Character. Default to \code{"SLSQP_AUGLAG"}, short for "Sequential Least-Squares
#' Quadratic Programming" and "Augmented Lagrangian". Alternatively, "\code{"MMA_AUGLAG"},
#' short for "Methods of Moving Asymptotes". More details see the documentation of
#' NLopt \href{https://nlopt.readthedocs.io/en/latest/NLopt_Algorithms/}{here}.
#' @param scenario Character. Accepted options are: \code{"max_historical_response"} or
#' \code{"max_response_expected_spend"}. \code{"max_historical_response"} simulates the scenario
#' "what's the optimal media spend allocation given the same average spend level in history?",
#' while \code{"max_response_expected_spend"} simulates the scenario "what's the optimal media
#' spend allocation of a given future spend level for a given period?"
#' @param expected_spend Numeric. The expected future spend volume. Only applies when
#' \code{scenario = "max_response_expected_spend"}.
#' @param expected_spend_days Integer. The duration of the future spend volume in
#' \code{expected_spend}. Only applies when \code{scenario = "max_response_expected_spend"}.
#' @param channel_constr_low,channel_constr_up Numeric vector. The lower and upper bounds
#' for each paid media variable when maximizing total media response. \code{channel_constr_low
#' = 0.7} means minimum spend of the variable is 70% of historical average. Lower bound must
#' be >=0.01. \code{channel_constr_up = 1.5} means maximum spend of the variable is 150% of
#' historical average. Upper bound must be >= lower bound. Both must have same length and order
#' as \code{paid_media_spends}. nIt's ot recommended to 'exaggerate' upper bounds, esp. if the
#' new level is way higher than historical level.
#' @param maxeval Integer. The maximum iteration of the global optimization algorithm.
#' Defaults to 100000.
#' @param constr_mode Character. Options are \code{"eq"} or \code{"ineq"},
#' indicating constraints with equality or inequality.
#' @return A list object containing allocator result.
#' @examples
#' \dontrun{
#' # Check media summary for selected model from the simulated data
#' select_model <- "3_10_3"
#' OutputCollect$xDecompAgg[
#'   solID == select_model & !is.na(mean_spend),
#'   .(rn, coef, mean_spend, mean_response, roi_mean,
#'     total_spend,
#'     total_response = xDecompAgg, roi_total, solID
#'   )
#' ]
#'
#' # Run allocator with 'InputCollect' and 'OutputCollect'
#' # with 'scenario = "max_historical_response"'
#' AllocatorCollect <- robyn_allocator(
#'   InputCollect = InputCollect,
#'   OutputCollect = OutputCollect,
#'   select_model = select_model,
#'   scenario = "max_historical_response",
#'   channel_constr_low = c(0.7, 0.7, 0.7, 0.7, 0.7),
#'   channel_constr_up = c(1.2, 1.5, 1.5, 1.5, 1.5)
#' )
#'
#' # Run allocator with a 'robyn_object' from the second model refresh
#' # with 'scenario = "max_response_expected_spend"'
#' AllocatorCollect <- robyn_allocator(
#'   robyn_object = robyn_object,
#'   select_build = 2,
#'   scenario = "max_response_expected_spend",
#'   channel_constr_low = c(0.7, 0.7, 0.7, 0.7, 0.7),
#'   channel_constr_up = c(1.2, 1.5, 1.5, 1.5, 1.5),
#'   expected_spend = 100000,
#'   expected_spend_days = 90
#' )
#' }
#' @export
robyn_allocator <- function(robyn_object = NULL,
                            select_build = NULL,
                            InputCollect = NULL,
                            OutputCollect = NULL,
                            select_model = NULL,
                            optim_algo = "SLSQP_AUGLAG",
                            scenario = "max_historical_response",
                            expected_spend = NULL,
                            expected_spend_days = NULL,
                            channel_constr_low = 0.5,
                            channel_constr_up = 2,
                            maxeval = 100000,
                            constr_mode = "eq",
                            export = TRUE,
                            quiet = FALSE,
                            ui = FALSE) {

  #####################################
  #### Set local environment

  ## Collect inputs
  if (!is.null(robyn_object)) {
    imported <- robyn_import(robyn_object, select_build, quiet)
    InputCollect <- imported$InputCollect
    OutputCollect <- imported$OutputCollect
    select_model <- imported$select_model
  } else if (any(is.null(InputCollect), is.null(OutputCollect), is.null(select_model))) {
    stop("When 'robyn_object' is not provided, then InputCollect, OutputCollect, select_model must be provided")
  }

  message(paste(">>> Running budget allocator for model ID", select_model, "..."))

  ## Set local data & params values
  if (TRUE) {
    dt_input <- InputCollect$dt_input
    dt_mod <- InputCollect$dt_mod
    paid_media_vars <- InputCollect$paid_media_vars
    media_order <- order(paid_media_vars)
    paid_media_spends <- InputCollect$paid_media_spends
    mediaVarSorted <- paid_media_vars[media_order]
    mediaSpendSorted <- paid_media_spends[media_order]
    exposure_vars <- InputCollect$exposure_vars
    startRW <- InputCollect$rollingWindowStartWhich
    endRW <- InputCollect$rollingWindowEndWhich
    adstock <- InputCollect$adstock
    spendExpoMod <- InputCollect$modNLSCollect
  }

  ## Check inputs and parameters
  check_allocator(OutputCollect, select_model, paid_media_spends, scenario,
                  channel_constr_low, channel_constr_up,
                  expected_spend, expected_spend_days, constr_mode)

  names(channel_constr_low) <- paid_media_spends
  names(channel_constr_up) <- paid_media_spends
  dt_hyppar <- OutputCollect$resultHypParam[solID == select_model]
  dt_bestCoef <- OutputCollect$xDecompAgg[solID == select_model & rn %in% paid_media_spends]
  dt_mediaSpend <- dt_input[startRW:endRW, mediaSpendSorted, with = FALSE]

  ## Sort table and get filter for channels mmm coef reduced to 0
  dt_coef <- dt_bestCoef[, .(rn, coef)]
  get_rn_order <- order(dt_bestCoef$rn)
  dt_coefSorted <- dt_coef[get_rn_order]
  dt_bestCoef <- dt_bestCoef[get_rn_order]
  coefSelectorSorted <- dt_coefSorted[, coef > 0]
  names(coefSelectorSorted) <- dt_coefSorted$rn

  ## Filter and sort all variables by name that is essential for the apply function later
  #mediaVarSortedFiltered <- mediaVarSorted[coefSelectorSorted]
  mediaSpendSortedFiltered <- mediaSpendSorted[coefSelectorSorted]
  if (!all(coefSelectorSorted)) {
    chn_coef0 <- setdiff(mediaVarSorted, mediaSpendSortedFiltered)
    message(paste(chn_coef0, collapse = ", "), " are excluded in optimiser because their coeffients are 0")
  }

  dt_hyppar <- dt_hyppar[, .SD, .SDcols = hyper_names(adstock, mediaSpendSortedFiltered)]
  setcolorder(dt_hyppar, sort(names(dt_hyppar)))
  dt_optim <- dt_mod[, mediaSpendSortedFiltered, with = FALSE]
  dt_optimCost <- dt_input[startRW:endRW, mediaSpendSortedFiltered, with = FALSE]
  dt_bestCoef <- dt_bestCoef[rn %in% mediaSpendSortedFiltered]
  costMultiplierVec <- InputCollect$mediaCostFactor[mediaSpendSortedFiltered]

  # if (any(InputCollect$exposure_selector)) {
  #   dt_modNLS <- merge(data.table(channel = mediaVarSortedFiltered), spendExpoMod, all.x = TRUE, by = "channel")
  #   vmaxVec <- dt_modNLS[order(rank(channel))][, Vmax]
  #   names(vmaxVec) <- mediaVarSortedFiltered
  #   kmVec <- dt_modNLS[order(rank(channel))][, Km]
  #   names(kmVec) <- mediaVarSortedFiltered
  # } else {
  #   vmaxVec <- rep(0, length(mediaVarSortedFiltered))
  #   kmVec <- rep(0, length(mediaVarSortedFiltered))
  # }

  # exposure_selectorSorted <- InputCollect$exposure_selector[media_order]
  # exposure_selectorSorted <- exposure_selectorSorted[coefSelectorSorted]
  # exposure_selectorSortedFiltered <- exposure_selectorSorted[mediaVarSortedFiltered]
  channelConstrLowSorted <- channel_constr_low[media_order][coefSelectorSorted]
  channelConstrUpSorted <- channel_constr_up[media_order][coefSelectorSorted]

<<<<<<< HEAD
  ## Get adstock parameters for each channel
  getAdstockHypPar <- get_adstock_params(InputCollect, dt_hyppar)

  ## Get hill parameters for each channel
  hills <- get_hill_params(
    InputCollect, OutputCollect, dt_hyppar, dt_coef, mediaSpendSortedFiltered, select_model)
  alphas <- hills$alphas
  gammaTrans <- hills$gammaTrans
  coefsFiltered <- hills$coefsFiltered

  # ## build evaluation funciton
  # if (!is.null(spendExpoMod)) {
  #   mm_lm_coefs <- spendExpoMod$coef_lm
  #   names(mm_lm_coefs) <- spendExpoMod$channel
  # } else {
  #   mm_lm_coefs <- c()
  # }

  ## Build constraints function with scenarios
=======
  ## get adstock parameters for each channel
  if (InputCollect$adstock == "geometric") {
    getAdstockHypPar <- unlist(dt_hyppar[, .SD, .SDcols = na.omit(str_extract(names(dt_hyppar), ".*_thetas"))])
  } else if (InputCollect$adstock %in% c("weibull_cdf", "weibull_pdf")) {
    getAdstockHypPar <- unlist(dt_hyppar[, .SD, .SDcols = na.omit(str_extract(names(dt_hyppar), ".*_shapes|.*_scales"))])
  }

  ## get hill parameters for each channel
  hillHypParVec <- unlist(dt_hyppar[, .SD, .SDcols = na.omit(str_extract(names(dt_hyppar), ".*_alphas|.*_gammas"))])
  alphas <- hillHypParVec[str_which(names(hillHypParVec), "_alphas")]
  gammas <- hillHypParVec[str_which(names(hillHypParVec), "_gammas")]

  chnAdstocked <- OutputCollect$mediaVecCollect[
    type == "adstockedMedia" & solID == select_model, mediaVarSortedFiltered,
    with = FALSE
  ][startRW:endRW]
  gammaTrans <- mapply(function(gamma, x) {
    round(quantile(seq(range(x)[1], range(x)[2], length.out = 100), gamma), 4)
  },
  gamma = gammas,
  x = chnAdstocked
  )
  names(gammaTrans) <- names(gammas)

  coefs <- dt_coef[, coef]
  names(coefs) <- dt_coef[, rn]
  coefsFiltered <- coefs[mediaVarSortedFiltered]

  ## build evaluation funciton
  if (!is.null(spendExpoMod)) {
    mm_lm_coefs <- spendExpoMod$coef_lm
    names(mm_lm_coefs) <- spendExpoMod$channel
  } else {
    mm_lm_coefs <- c()
  }

  # sl=4;coeff = coefsFiltered[sl]; alpha = alphas[sl]; gammaTran = gammaTrans[sl]; chnName = mediaVarSortedFiltered[sl]; vmax = vmaxVec[sl]; km = kmVec[sl]; criteria = costSelectorSortedFiltered[sl]
  # coeff* saturation_hill(x=chnAdstocked[, get(chnName)], alpha = alpha, gamma = gammas[sl], x_marginal = mic_men(x=256198.38, Vmax=vmax, Km=km))
  # coeff* saturation_hill(x=chnAdstocked[, get(chnName)], alpha = alpha, gamma = gammas[sl], x_marginal =257771.9)

  eval_f <- function(X) {
    return(
      list(
        "objective" = -sum(
          mapply(function(x # , costMultiplier, adstockMultiplier
                          , coeff,
                          alpha, gammaTran,
                          chnName, vmax, km, criteria) {
            # apply Michaelis Menten model to scale spend to exposure
            if (criteria) {
              xScaled <- mic_men(x = x, Vmax = vmax, Km = km) # vmax * x / (km + x)
            } else if (chnName %in% names(mm_lm_coefs)) {
              xScaled <- x * mm_lm_coefs[chnName]
            } else {
              xScaled <- x
            }

            # adstock scales
            xAdstocked <- xScaled #* adstockMultiplier

            # hill transformation
            # xOut <- coeff * sum( (1 + gammaTran**alpha / (x/costMultiplier*adstockMultiplier) **alpha)**-1)
            xOut <- coeff * sum((1 + gammaTran**alpha / xAdstocked**alpha)**-1)
            xOut


            return(xOut)
          },
          x = X # , costMultiplier = costMultiplierVec, adstockMultiplier=adstockMultiplierVec
          , coeff = coefsFiltered,
          alpha = alphas, gammaTran = gammaTrans,
          chnName = mediaVarSortedFiltered,
          vmax = vmaxVec, km = kmVec, criteria = costSelectorSortedFiltered,
          SIMPLIFY = TRUE
          )
        ),
        "gradient" = c(
          mapply(function(x # , costMultiplier, adstockMultiplier
                          , coeff,
                          alpha, gammaTran,
                          chnName, vmax, km, criteria) {
            # apply Michaelis Menten model to scale spend to exposure
            if (criteria) {
              xScaled <- mic_men(x = x, Vmax = vmax, Km = km) # vmax * x / (km + x)
            } else if (chnName %in% names(mm_lm_coefs)) {
              xScaled <- x * mm_lm_coefs[chnName]
            } else {
              xScaled <- x
            }

            # adstock scales
            xAdstocked <- xScaled #* adstockMultiplier

            xOut <- -coeff * sum((alpha * (gammaTran**alpha) * (xAdstocked**(alpha - 1))) /
              (xAdstocked**alpha + gammaTran**alpha)**2)

            return(xOut)
          },
          x = X # , costMultiplier = costMultiplierVec, adstockMultiplier=adstockMultiplierVec
          , coeff = coefsFiltered,
          alpha = alphas, gammaTran = gammaTrans,
          chnName = mediaVarSortedFiltered,
          vmax = vmaxVec, km = kmVec, criteria = costSelectorSortedFiltered,
          SIMPLIFY = TRUE
          )
        ), # https://www.derivative-calculator.net/ on the objective function 1/(1+gamma^alpha / x^alpha)

        "objective.channel" =
          mapply(function(x # , costMultiplier, adstockMultiplier
                          , coeff,
                          alpha, gammaTran,
                          chnName, vmax, km, criteria) {

            # apply Michaelis Menten model to scale spend to exposure
            if (criteria) {
              xScaled <- mic_men(x = x, Vmax = vmax, Km = km) # vmax * x / (km + x)
            } else if (chnName %in% names(mm_lm_coefs)) {
              xScaled <- x * mm_lm_coefs[chnName]
            } else {
              xScaled <- x
            }

            # adstock scales
            xAdstocked <- xScaled #* adstockMultiplier

            # xOut <- -coeff * sum( (1 + gammaTran**alpha / (x/costMultiplier*adstockMultiplier) **alpha)**-1)
            xOut <- -coeff * sum((1 + gammaTran**alpha / xAdstocked**alpha)**-1)

            return(xOut)
          },
          x = X # , costMultiplier = costMultiplierVec, adstockMultiplier=adstockMultiplierVec
          , coeff = coefsFiltered,
          alpha = alphas, gammaTran = gammaTrans,
          chnName = mediaVarSortedFiltered,
          vmax = vmaxVec, km = kmVec, criteria = costSelectorSortedFiltered,
          SIMPLIFY = TRUE
          )
      )
    )
  }

  # eval_f(c(1,1))

  ## build contraints function with scenarios
>>>>>>> 40c004eb
  nPeriod <- nrow(dt_optimCost)
  xDecompAggMedia <- OutputCollect$xDecompAgg[
    solID == select_model & rn %in% paid_media_spends][order(rank(rn))]

  if ("max_historical_response" %in% scenario) {
    expected_spend <- sum(xDecompAggMedia$total_spend)
    expSpendUnitTotal <- sum(xDecompAggMedia$mean_spend) # expected_spend / nPeriod
  } else {
    expSpendUnitTotal <- expected_spend / (expected_spend_days / InputCollect$dayInterval)
  }

  # Gather all values that will be used internally on optim (nloptr)
  eval_list <- list(
    #mm_lm_coefs = mm_lm_coefs,
    coefsFiltered = coefsFiltered,
    alphas = alphas,
    gammaTrans = gammaTrans,
    mediaSpendSortedFiltered = mediaSpendSortedFiltered,
    # exposure_selectorSortedFiltered = exposure_selectorSortedFiltered,
    # vmaxVec = vmaxVec,
    # kmVec = kmVec,
    expSpendUnitTotal = expSpendUnitTotal)
  # So we can implicitly use these values within eval_f()
  # optim_env <- new.env(parent = globalenv())
  # optim_env$eval_list <- eval_list
  options("ROBYN_TEMP" = eval_list)

  # eval_f(c(1,1))
  # $objective
  # [1] -0.02318446
  # $gradient
  # [1] -1.923670e-06 -8.148831e-06 -3.163465e-02 -3.553371e-05
  # $objective.channel
  # [1] -6.590166e-07 -3.087475e-06 -2.316821e-02 -1.250144e-05

  histSpend <- xDecompAggMedia[, .(rn, total_spend)]
  histSpend <- histSpend$total_spend
  names(histSpend) <- sort(InputCollect$paid_media_spends)
  histSpendTotal <- sum(histSpend)
  histSpendUnitTotal <- sum(xDecompAggMedia$mean_spend)
  histSpendUnit <- xDecompAggMedia[rn %in% mediaSpendSortedFiltered, mean_spend]
  names(histSpendUnit) <- mediaSpendSortedFiltered
  histSpendShare <- histSpendUnit/histSpendUnitTotal
  names(histSpendShare) <- mediaSpendSortedFiltered

  # QA: check if objective function correctly implemented
  histResponseUnitModel <- setNames(
    xDecompAggMedia[rn %in% mediaSpendSortedFiltered, get("mean_response")],
    mediaSpendSortedFiltered)
  histResponseUnitAllocator <- unlist(-eval_f(histSpendUnit)[["objective.channel"]])
  identical(round(histResponseUnitModel, 3), round(histResponseUnitAllocator, 3))

  ## Set initial values and bounds
  x0 <- lb <- histSpendUnit * channelConstrLowSorted
  ub <- histSpendUnit * channelConstrUpSorted

  ## Set optim options
  if (optim_algo == "MMA_AUGLAG") {
    local_opts <- list(
      "algorithm" = "NLOPT_LD_MMA",
      "xtol_rel" = 1.0e-10
    )
  } else if (optim_algo == "SLSQP_AUGLAG") {
    local_opts <- list(
      "algorithm" = "NLOPT_LD_SLSQP",
      "xtol_rel" = 1.0e-10
    )
  }

  ## Run optim
  nlsMod <- nloptr::nloptr(
    x0 = x0,
    eval_f = eval_f,
    eval_g_eq = if (constr_mode == "eq") eval_g_eq else NULL,
    eval_g_ineq = if (constr_mode == "ineq") eval_g_ineq else NULL,
    lb = lb, ub = ub,
    opts = list(
      "algorithm" = "NLOPT_LD_AUGLAG",
      "xtol_rel" = 1.0e-10,
      "maxeval" = maxeval,
      "local_opts" = local_opts
    ))

  ## Collect output
  dt_bestModel <- dt_bestCoef[, .(rn, mean_spend, xDecompAgg, roi_total, roi_mean)][order(rank(rn))]
  dt_optimOut <- data.table(
    channels = mediaSpendSortedFiltered,
    histSpend = histSpend[mediaSpendSortedFiltered],
    histSpendTotal = histSpendTotal,
    initSpendUnitTotal = histSpendUnitTotal,
    initSpendUnit = histSpendUnit,
    initSpendShare = histSpendShare,
    initResponseUnit = histResponseUnitModel,
    initResponseUnitTotal = sum(xDecompAggMedia$mean_response),
    initRoiUnit = histResponseUnitModel / histSpendUnit,
    expSpendTotal = expected_spend,
    expSpendUnitTotal = expSpendUnitTotal,
    expSpendUnitDelta = expSpendUnitTotal / histSpendUnitTotal - 1,
    optmSpendUnit = nlsMod$solution,
    optmSpendUnitDelta = (nlsMod$solution / histSpendUnit - 1),
    optmSpendUnitTotal = sum(nlsMod$solution),
    optmSpendUnitTotalDelta = sum(nlsMod$solution) / histSpendUnitTotal - 1,
    optmSpendShareUnit = nlsMod$solution / sum(nlsMod$solution),
    optmResponseUnit = -eval_f(nlsMod$solution)[["objective.channel"]],
    optmResponseUnitTotal = sum(-eval_f(nlsMod$solution)[["objective.channel"]]),
    optmRoiUnit = -eval_f(nlsMod$solution)[["objective.channel"]] / nlsMod$solution,
    optmResponseUnitLift = (-eval_f(nlsMod$solution)[["objective.channel"]] / histResponseUnitModel) - 1,
    solID = select_model
  )
  dt_optimOut[, optmResponseUnitTotalLift := (optmResponseUnitTotal / initResponseUnitTotal) - 1]
  .Options$ROBYN_TEMP <- NULL # Clean auxiliary method

  ## Plot allocator results
  plots <- allocation_plots(InputCollect, OutputCollect, dt_optimOut, select_model, scenario, export, quiet)

  ## Export results into CSV
  if (export) fwrite(dt_optimOut, paste0(OutputCollect$plot_folder, select_model, "_reallocated.csv"))

  output <- list(
    dt_optimOut = dt_optimOut,
    nlsMod = nlsMod,
    plots = plots,
    ui = if (ui) plots else NULL)

  class(output) <- c("robyn_allocator", class(output))
  return(output)

}

#' @rdname robyn_allocator
#' @aliases robyn_allocator
#' @param x robyn_allocator object
#' @export
print.robyn_allocator <- function(x, ...) {
  print(glued(
    "
Model ID: {x$dt_optimOut$solID[1]}
Total Spend Increase: {spend_increase_p}% ({spend_increase})
Total Response Increase (Optimized): {signif(100 * x$dt_optimOut$optmResponseUnitTotalLift[1], 3)}%

Allocation Summary:
  {summary}
",
    spend_increase_p = signif(100 * x$dt_optimOut$expSpendUnitDelta[1], 3),
    spend_increase = formatNum(
      sum(x$dt_optimOut$optmSpendUnitTotal) - sum(x$dt_optimOut$initSpendUnitTotal),
      abbr = TRUE),
    summary = paste(sprintf(
      "
- %s:
  Spend Share: Initial (avg) = %s%% -> Optimized = %s%%
  Mean Response (per time unit): %s -> Optimized = %s
  Response: %s -> Optimized = %s (Delta = %s%%)",
      x$dt_optimOut$channels,
      signif(100 * x$dt_optimOut$initSpendShare, 3),
      signif(100 * x$dt_optimOut$optmSpendShareUnit, 3),
      formatNum(x$dt_optimOut$initResponseUnit, 0),
      formatNum(x$dt_optimOut$optmResponseUnit, 0),
      formatNum(x$dt_optimOut$initSpendUnit, 3, abbr = TRUE),
      formatNum(x$dt_optimOut$optmSpendUnit, 3, abbr = TRUE),
      formatNum(100 * x$dt_optimOut$optmSpendUnitDelta, signif = 2)
    ), collapse = "\n  ")
  ))
}

robyn_import <- function(robyn_object, select_build, quiet) {
  if (!file.exists(robyn_object)) {
    stop("File does not exist or is somewhere else. Check: ", robyn_object)
  } else {
    Robyn <- readRDS(robyn_object)
    objectPath <- dirname(robyn_object)
    objectName <- sub("'\\..*$", "", basename(robyn_object))
  }
  select_build_all <- 0:(length(Robyn) - 1)
  if (is.null(select_build)) {
    select_build <- max(select_build_all)
    if (!quiet) message(
      "Using latest model: ", ifelse(select_build == 0, "initial model", paste0("refresh model #", select_build
      )), " for the response function"
    )
  }
  if (!(select_build %in% select_build_all) | length(select_build) != 1) {
    stop("Input 'select_build' must be one value of ", paste(select_build_all, collapse = ", "))
  }
  listName <- ifelse(select_build == 0, "listInit", paste0("listRefresh", select_build))
  InputCollect <- Robyn[[listName]][["InputCollect"]]
  OutputCollect <- Robyn[[listName]][["OutputCollect"]]
  select_model <- OutputCollect$selectID
  return(list(InputCollect = InputCollect, OutputCollect = OutputCollect, select_model = select_model))
}

eval_f <- function(X) {

  # eval_list <- get("eval_list", pos = as.environment(-1))
  eval_list <- getOption("ROBYN_TEMP")
  #mm_lm_coefs <- eval_list[["mm_lm_coefs"]]
  coefsFiltered <- eval_list[["coefsFiltered"]]
  alphas <- eval_list[["alphas"]]
  gammaTrans <- eval_list[["gammaTrans"]]
  mediaSpendSortedFiltered <- eval_list[["mediaSpendSortedFiltered"]]
  #exposure_selectorSortedFiltered <- eval_list[["exposure_selectorSortedFiltered"]]
  #vmaxVec <- eval_list[["vmaxVec"]]
  #kmVec <- eval_list[["kmVec"]]

  fx_objective <- function(x, coeff, alpha, gammaTran
                           #, chnName, vmax, km, criteria
                           ) {
    # Apply Michaelis Menten model to scale spend to exposure
    # if (criteria) {
    #   xScaled <- mic_men(x = x, Vmax = vmax, Km = km) # vmax * x / (km + x)
    # } else if (chnName %in% names(mm_lm_coefs)) {
    #   xScaled <- x * mm_lm_coefs[chnName]
    # } else {
    #   xScaled <- x
    # }

    # Adstock scales
    xAdstocked <- x
    # Hill transformation
    xOut <- coeff * sum((1 + gammaTran**alpha / xAdstocked**alpha)**-1)
    xOut
    return(xOut)
  }

  objective <- -sum(mapply(
    fx_objective,
    x = X,
    coeff = coefsFiltered,
    alpha = alphas,
    gammaTran = gammaTrans,
    # chnName = mediaSpendSortedFiltered,
    # vmax = vmaxVec,
    # km = kmVec,
    # criteria = exposure_selectorSortedFiltered,
    SIMPLIFY = TRUE
  ))

  # https://www.derivative-calculator.net/ on the objective function 1/(1+gamma^alpha / x^alpha)
  fx_gradient <- function(x, coeff, alpha, gammaTran
                          #, chnName, vmax, km, criteria
                          ) {
    # Apply Michaelis Menten model to scale spend to exposure
    # if (criteria) {
    #   xScaled <- mic_men(x = x, Vmax = vmax, Km = km) # vmax * x / (km + x)
    # } else if (chnName %in% names(mm_lm_coefs)) {
    #   xScaled <- x * mm_lm_coefs[chnName]
    # } else {
    #   xScaled <- x
    # }

    # Adstock scales
    xAdstocked <- x
    xOut <- -coeff * sum((alpha * (gammaTran**alpha) * (xAdstocked**(alpha - 1))) / (xAdstocked**alpha + gammaTran**alpha)**2)
    return(xOut)
  }

  gradient <- c(mapply(
    fx_gradient,
    x = X,
    coeff = coefsFiltered,
    alpha = alphas,
    gammaTran = gammaTrans,
    # chnName = mediaSpendSortedFiltered,
    # vmax = vmaxVec,
    # km = kmVec,
    # criteria = exposure_selectorSortedFiltered,
    SIMPLIFY = TRUE
  ))

  fx_objective.chanel <- function(x, coeff, alpha, gammaTran
                                  #, chnName, vmax, km, criteria
                                  ) {
    # Apply Michaelis Menten model to scale spend to exposure
    # if (criteria) {
    #   xScaled <- mic_men(x = x, Vmax = vmax, Km = km) # vmax * x / (km + x)
    # } else if (chnName %in% names(mm_lm_coefs)) {
    #   xScaled <- x * mm_lm_coefs[chnName]
    # } else {
    #   xScaled <- x
    # }

    # Adstock scales
    xAdstocked <- x
    xOut <- -coeff * sum((1 + gammaTran**alpha / xAdstocked**alpha)**-1)
    return(xOut)
  }

  objective.channel <- mapply(
    fx_objective.chanel,
    x = X,
    coeff = coefsFiltered,
    alpha = alphas,
    gammaTran = gammaTrans,
    # chnName = mediaSpendSortedFiltered,
    # vmax = vmaxVec,
    # km = kmVec,
    # criteria = exposure_selectorSortedFiltered,
    SIMPLIFY = TRUE
  )

  optm <- list(objective = objective, gradient = gradient, objective.channel = objective.channel)
  return(optm)
}

eval_g_eq <- function(X) {
  eval_list <- getOption("ROBYN_TEMP")
  constr <- sum(X) - eval_list$expSpendUnitTotal
  grad <- rep(1, length(X))
  return(list(
    "constraints" = constr,
    "jacobian" = grad
  ))
}

eval_g_ineq <- function(X) {
  eval_list <- getOption("ROBYN_TEMP")
  constr <- sum(X) - eval_list$expSpendUnitTotal
  grad <- rep(1, length(X))
  return(list(
    "constraints" = constr,
    "jacobian" = grad
  ))
}

get_adstock_params <- function(InputCollect, dt_hyppar) {
  if (InputCollect$adstock == "geometric") {
    getAdstockHypPar <- unlist(dt_hyppar[, .SD, .SDcols = na.omit(str_extract(names(dt_hyppar), ".*_thetas"))])
  } else if (InputCollect$adstock %in% c("weibull_cdf", "weibull_pdf")) {
    getAdstockHypPar <- unlist(dt_hyppar[, .SD, .SDcols = na.omit(str_extract(names(dt_hyppar), ".*_shapes|.*_scales"))])
  }
  return(getAdstockHypPar)
}

get_hill_params <- function(InputCollect, OutputCollect, dt_hyppar, dt_coef, mediaSpendSortedFiltered, select_model) {
  hillHypParVec <- unlist(dt_hyppar[, .SD, .SDcols = na.omit(str_extract(names(dt_hyppar), ".*_alphas|.*_gammas"))])
  alphas <- hillHypParVec[str_which(names(hillHypParVec), "_alphas")]
  gammas <- hillHypParVec[str_which(names(hillHypParVec), "_gammas")]
  startRW <- InputCollect$rollingWindowStartWhich
  endRW <- InputCollect$rollingWindowEndWhich
  chnAdstocked <- OutputCollect$mediaVecCollect[
    type == "adstockedMedia" & solID == select_model, mediaSpendSortedFiltered,
    with = FALSE][startRW:endRW]
  gammaTrans <- mapply(function(gamma, x) {
    round(quantile(seq(range(x)[1], range(x)[2], length.out = 100), gamma), 4)
  }, gamma = gammas, x = chnAdstocked)
  names(gammaTrans) <- names(gammas)
  coefs <- dt_coef[, coef]
  names(coefs) <- dt_coef[, rn]
  coefsFiltered <- coefs[mediaSpendSortedFiltered]
  return(list(
    alphas = alphas,
    gammaTrans = gammaTrans,
    coefsFiltered = coefsFiltered
  ))
}
<|MERGE_RESOLUTION|>--- conflicted
+++ resolved
@@ -186,7 +186,7 @@
   channelConstrLowSorted <- channel_constr_low[media_order][coefSelectorSorted]
   channelConstrUpSorted <- channel_constr_up[media_order][coefSelectorSorted]
 
-<<<<<<< HEAD
+
   ## Get adstock parameters for each channel
   getAdstockHypPar <- get_adstock_params(InputCollect, dt_hyppar)
 
@@ -206,152 +206,6 @@
   # }
 
   ## Build constraints function with scenarios
-=======
-  ## get adstock parameters for each channel
-  if (InputCollect$adstock == "geometric") {
-    getAdstockHypPar <- unlist(dt_hyppar[, .SD, .SDcols = na.omit(str_extract(names(dt_hyppar), ".*_thetas"))])
-  } else if (InputCollect$adstock %in% c("weibull_cdf", "weibull_pdf")) {
-    getAdstockHypPar <- unlist(dt_hyppar[, .SD, .SDcols = na.omit(str_extract(names(dt_hyppar), ".*_shapes|.*_scales"))])
-  }
-
-  ## get hill parameters for each channel
-  hillHypParVec <- unlist(dt_hyppar[, .SD, .SDcols = na.omit(str_extract(names(dt_hyppar), ".*_alphas|.*_gammas"))])
-  alphas <- hillHypParVec[str_which(names(hillHypParVec), "_alphas")]
-  gammas <- hillHypParVec[str_which(names(hillHypParVec), "_gammas")]
-
-  chnAdstocked <- OutputCollect$mediaVecCollect[
-    type == "adstockedMedia" & solID == select_model, mediaVarSortedFiltered,
-    with = FALSE
-  ][startRW:endRW]
-  gammaTrans <- mapply(function(gamma, x) {
-    round(quantile(seq(range(x)[1], range(x)[2], length.out = 100), gamma), 4)
-  },
-  gamma = gammas,
-  x = chnAdstocked
-  )
-  names(gammaTrans) <- names(gammas)
-
-  coefs <- dt_coef[, coef]
-  names(coefs) <- dt_coef[, rn]
-  coefsFiltered <- coefs[mediaVarSortedFiltered]
-
-  ## build evaluation funciton
-  if (!is.null(spendExpoMod)) {
-    mm_lm_coefs <- spendExpoMod$coef_lm
-    names(mm_lm_coefs) <- spendExpoMod$channel
-  } else {
-    mm_lm_coefs <- c()
-  }
-
-  # sl=4;coeff = coefsFiltered[sl]; alpha = alphas[sl]; gammaTran = gammaTrans[sl]; chnName = mediaVarSortedFiltered[sl]; vmax = vmaxVec[sl]; km = kmVec[sl]; criteria = costSelectorSortedFiltered[sl]
-  # coeff* saturation_hill(x=chnAdstocked[, get(chnName)], alpha = alpha, gamma = gammas[sl], x_marginal = mic_men(x=256198.38, Vmax=vmax, Km=km))
-  # coeff* saturation_hill(x=chnAdstocked[, get(chnName)], alpha = alpha, gamma = gammas[sl], x_marginal =257771.9)
-
-  eval_f <- function(X) {
-    return(
-      list(
-        "objective" = -sum(
-          mapply(function(x # , costMultiplier, adstockMultiplier
-                          , coeff,
-                          alpha, gammaTran,
-                          chnName, vmax, km, criteria) {
-            # apply Michaelis Menten model to scale spend to exposure
-            if (criteria) {
-              xScaled <- mic_men(x = x, Vmax = vmax, Km = km) # vmax * x / (km + x)
-            } else if (chnName %in% names(mm_lm_coefs)) {
-              xScaled <- x * mm_lm_coefs[chnName]
-            } else {
-              xScaled <- x
-            }
-
-            # adstock scales
-            xAdstocked <- xScaled #* adstockMultiplier
-
-            # hill transformation
-            # xOut <- coeff * sum( (1 + gammaTran**alpha / (x/costMultiplier*adstockMultiplier) **alpha)**-1)
-            xOut <- coeff * sum((1 + gammaTran**alpha / xAdstocked**alpha)**-1)
-            xOut
-
-
-            return(xOut)
-          },
-          x = X # , costMultiplier = costMultiplierVec, adstockMultiplier=adstockMultiplierVec
-          , coeff = coefsFiltered,
-          alpha = alphas, gammaTran = gammaTrans,
-          chnName = mediaVarSortedFiltered,
-          vmax = vmaxVec, km = kmVec, criteria = costSelectorSortedFiltered,
-          SIMPLIFY = TRUE
-          )
-        ),
-        "gradient" = c(
-          mapply(function(x # , costMultiplier, adstockMultiplier
-                          , coeff,
-                          alpha, gammaTran,
-                          chnName, vmax, km, criteria) {
-            # apply Michaelis Menten model to scale spend to exposure
-            if (criteria) {
-              xScaled <- mic_men(x = x, Vmax = vmax, Km = km) # vmax * x / (km + x)
-            } else if (chnName %in% names(mm_lm_coefs)) {
-              xScaled <- x * mm_lm_coefs[chnName]
-            } else {
-              xScaled <- x
-            }
-
-            # adstock scales
-            xAdstocked <- xScaled #* adstockMultiplier
-
-            xOut <- -coeff * sum((alpha * (gammaTran**alpha) * (xAdstocked**(alpha - 1))) /
-              (xAdstocked**alpha + gammaTran**alpha)**2)
-
-            return(xOut)
-          },
-          x = X # , costMultiplier = costMultiplierVec, adstockMultiplier=adstockMultiplierVec
-          , coeff = coefsFiltered,
-          alpha = alphas, gammaTran = gammaTrans,
-          chnName = mediaVarSortedFiltered,
-          vmax = vmaxVec, km = kmVec, criteria = costSelectorSortedFiltered,
-          SIMPLIFY = TRUE
-          )
-        ), # https://www.derivative-calculator.net/ on the objective function 1/(1+gamma^alpha / x^alpha)
-
-        "objective.channel" =
-          mapply(function(x # , costMultiplier, adstockMultiplier
-                          , coeff,
-                          alpha, gammaTran,
-                          chnName, vmax, km, criteria) {
-
-            # apply Michaelis Menten model to scale spend to exposure
-            if (criteria) {
-              xScaled <- mic_men(x = x, Vmax = vmax, Km = km) # vmax * x / (km + x)
-            } else if (chnName %in% names(mm_lm_coefs)) {
-              xScaled <- x * mm_lm_coefs[chnName]
-            } else {
-              xScaled <- x
-            }
-
-            # adstock scales
-            xAdstocked <- xScaled #* adstockMultiplier
-
-            # xOut <- -coeff * sum( (1 + gammaTran**alpha / (x/costMultiplier*adstockMultiplier) **alpha)**-1)
-            xOut <- -coeff * sum((1 + gammaTran**alpha / xAdstocked**alpha)**-1)
-
-            return(xOut)
-          },
-          x = X # , costMultiplier = costMultiplierVec, adstockMultiplier=adstockMultiplierVec
-          , coeff = coefsFiltered,
-          alpha = alphas, gammaTran = gammaTrans,
-          chnName = mediaVarSortedFiltered,
-          vmax = vmaxVec, km = kmVec, criteria = costSelectorSortedFiltered,
-          SIMPLIFY = TRUE
-          )
-      )
-    )
-  }
-
-  # eval_f(c(1,1))
-
-  ## build contraints function with scenarios
->>>>>>> 40c004eb
   nPeriod <- nrow(dt_optimCost)
   xDecompAggMedia <- OutputCollect$xDecompAgg[
     solID == select_model & rn %in% paid_media_spends][order(rank(rn))]
